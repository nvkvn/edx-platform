--- conflicted
+++ resolved
@@ -97,11 +97,7 @@
                         log.warning(msg)
                         system.error_tracker("Warning: " + msg)
 
-<<<<<<< HEAD
-                    definition = {'data' : html}
-=======
                     definition = {'data': html}
->>>>>>> 08199ffc
 
                     # TODO (ichuang): remove this after migration
                     # for Fall 2012 LMS migration: keep filename (and unmangled filename)
